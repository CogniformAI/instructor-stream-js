--- conflicted
+++ resolved
@@ -2,7 +2,6 @@
   "name": "instructor-js",
   "version": "0.0.1",
   "description": "structured outputs for llms",
-<<<<<<< HEAD
   "main": "./dist/instructor.js",
   "module": "./dist/instructor.mjs",
   "types": "./dist/instructor.d.ts",
@@ -11,15 +10,8 @@
       "import": "./dist/instructor.mjs",
       "require": "./dist/instructor.js"
     }
-=======
-  "main": "./dist/index.js",
-  "types": "./dist/index.d.ts",
-  "exports": {
-    ".": "./dist/index.js"
-  },
   "publishConfig": {
     "access": "public"
->>>>>>> 29a9e591
   },
   "scripts": {
     "test": "echo \"Error: no test specified\" && exit 1",
@@ -48,11 +40,6 @@
   },
   "homepage": "https://github.com/jxnl/instructor-js#readme",
   "dependencies": {
-<<<<<<< HEAD
-=======
-    "openai": "^4.24.1", 
-    "zod": "^3.22.4",
->>>>>>> 29a9e591
     "zod-to-json-schema": "^3.22.3"
   },
   "peerDependencies": {
