{
  "compilerOptions": {
<<<<<<< HEAD
    "strict": false,
    "noEmit": true,
    "allowJs": true,
    "jsx": "preserve",
    "module": "esnext",
    "target": "ESNext",
    "skipLibCheck": true,
    "esModuleInterop": true,
    "moduleResolution": "bundler",
    "allowImportingTsExtensions": true,
    "moduleDetection": "force",
    "baseUrl": ".",
    "lib": ["ESNext", "dom", "dom.iterable", "esnext"],
    "forceConsistentCasingInFileNames": true,
    "resolveJsonModule": true,
    "isolatedModules": true,
    "incremental": true,
    "paths": {
      "@/*": ["./src/*"]
    }
  },
  "include": ["**/*.ts", "**/*.tsx"],
  "exclude": ["node_modules"]
=======
    "target": "es6",
    "module": "commonjs",
    "outDir": "./dist",
    "esModuleInterop": true,
    "strict": true,
    "emitDecoratorMetadata": true,
    "experimentalDecorators": true,
    "strictPropertyInitialization": false,
    "declaration": true
  },
  "include": ["src/**/*"],
  "exclude": ["examples", "node_modules", "dist"]
>>>>>>> 29a9e591
}<|MERGE_RESOLUTION|>--- conflicted
+++ resolved
@@ -1,6 +1,5 @@
 {
   "compilerOptions": {
-<<<<<<< HEAD
     "strict": false,
     "noEmit": true,
     "allowJs": true,
@@ -23,19 +22,5 @@
     }
   },
   "include": ["**/*.ts", "**/*.tsx"],
-  "exclude": ["node_modules"]
-=======
-    "target": "es6",
-    "module": "commonjs",
-    "outDir": "./dist",
-    "esModuleInterop": true,
-    "strict": true,
-    "emitDecoratorMetadata": true,
-    "experimentalDecorators": true,
-    "strictPropertyInitialization": false,
-    "declaration": true
-  },
-  "include": ["src/**/*"],
-  "exclude": ["examples", "node_modules", "dist"]
->>>>>>> 29a9e591
+  "exclude": ["node_modules", "dist"]
 }